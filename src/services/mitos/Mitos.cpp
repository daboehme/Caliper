--- conflicted
+++ resolved
@@ -45,13 +45,7 @@
 void sample_handler(perf_event_sample *sample, void *args) {
     if (SigsafeRWLock::is_thread_locked())
         return;
-<<<<<<< HEAD
 
-    // std::cerr << "Lock acquired!\n";
-
-=======
-    
->>>>>>> d4d7f77b
     perf_event_sample *smp = (perf_event_sample*)pthread_getspecific(key);
 
     if(!smp)
@@ -59,11 +53,6 @@
 
     memcpy(smp,sample,sizeof(perf_event_sample));
 
-<<<<<<< HEAD
-    // std::cerr << "Copied over!\n";
-
-=======
->>>>>>> d4d7f77b
     Caliper *c = (Caliper*)args;
     c->push_context(CALI_SCOPE_THREAD | CALI_SCOPE_PROCESS);
 }
