--- conflicted
+++ resolved
@@ -47,11 +47,8 @@
   test_c_api.py
   test_json.py
   test_log.py
-<<<<<<< HEAD
   test_multiexperiment.py
   test_report.py
-=======
->>>>>>> f2c976c8
   test_thread.py
   calipertest.py)
 
